--- conflicted
+++ resolved
@@ -1230,10 +1230,9 @@
 	char *info = NULL;
 	int error = 0;
 
-<<<<<<< HEAD
 	if (dev->power.syscore)
 		return 0;
-=======
+
 	/*
 	 * If a device's parent goes into runtime suspend at the wrong time,
 	 * it won't be possible to resume the device.  To prevent this we
@@ -1241,7 +1240,6 @@
 	 * it again during the complete phase.
 	 */
 	pm_runtime_get_noresume(dev);
->>>>>>> 88d26136
 
 	device_lock(dev);
 
