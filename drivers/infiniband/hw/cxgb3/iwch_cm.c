--- conflicted
+++ resolved
@@ -338,14 +338,9 @@
 				 __be16 peer_port, u8 tos)
 {
 	struct rtable *rt;
-<<<<<<< HEAD
-
-	rt = ip_route_output_ports(&init_net, NULL, peer_ip, local_ip,
-=======
 	struct flowi4 fl4;
 
 	rt = ip_route_output_ports(&init_net, &fl4, NULL, peer_ip, local_ip,
->>>>>>> d762f438
 				   peer_port, local_port, IPPROTO_TCP,
 				   tos, 0);
 	if (IS_ERR(rt))
