/* SPDX-License-Identifier: GPL-2.0 */
#ifndef _ASM_X86_CPUFEATURES_H
#define _ASM_X86_CPUFEATURES_H

#ifndef _ASM_X86_REQUIRED_FEATURES_H
#include <asm/required-features.h>
#endif

#ifndef _ASM_X86_DISABLED_FEATURES_H
#include <asm/disabled-features.h>
#endif

/*
 * Defines x86 CPU feature bits
 */
#define NCAPINTS			18	   /* N 32-bit words worth of info */
#define NBUGINTS			1	   /* N 32-bit bug flags */

/*
 * Note: If the comment begins with a quoted string, that string is used
 * in /proc/cpuinfo instead of the macro name.  If the string is "",
 * this feature bit is not displayed in /proc/cpuinfo at all.
 *
 * When adding new features here that depend on other features,
 * please update the table in kernel/cpu/cpuid-deps.c as well.
 */

<<<<<<< HEAD
/*
 * When adding new features here that depend on other features,
 * please update the table in kernel/cpu/cpuid-deps.c
 */

/* Intel-defined CPU features, CPUID level 0x00000001 (edx), word 0 */
#define X86_FEATURE_FPU		( 0*32+ 0) /* Onboard FPU */
#define X86_FEATURE_VME		( 0*32+ 1) /* Virtual Mode Extensions */
#define X86_FEATURE_DE		( 0*32+ 2) /* Debugging Extensions */
#define X86_FEATURE_PSE		( 0*32+ 3) /* Page Size Extensions */
#define X86_FEATURE_TSC		( 0*32+ 4) /* Time Stamp Counter */
#define X86_FEATURE_MSR		( 0*32+ 5) /* Model-Specific Registers */
#define X86_FEATURE_PAE		( 0*32+ 6) /* Physical Address Extensions */
#define X86_FEATURE_MCE		( 0*32+ 7) /* Machine Check Exception */
#define X86_FEATURE_CX8		( 0*32+ 8) /* CMPXCHG8 instruction */
#define X86_FEATURE_APIC	( 0*32+ 9) /* Onboard APIC */
#define X86_FEATURE_SEP		( 0*32+11) /* SYSENTER/SYSEXIT */
#define X86_FEATURE_MTRR	( 0*32+12) /* Memory Type Range Registers */
#define X86_FEATURE_PGE		( 0*32+13) /* Page Global Enable */
#define X86_FEATURE_MCA		( 0*32+14) /* Machine Check Architecture */
#define X86_FEATURE_CMOV	( 0*32+15) /* CMOV instructions */
					  /* (plus FCMOVcc, FCOMI with FPU) */
#define X86_FEATURE_PAT		( 0*32+16) /* Page Attribute Table */
#define X86_FEATURE_PSE36	( 0*32+17) /* 36-bit PSEs */
#define X86_FEATURE_PN		( 0*32+18) /* Processor serial number */
#define X86_FEATURE_CLFLUSH	( 0*32+19) /* CLFLUSH instruction */
#define X86_FEATURE_DS		( 0*32+21) /* "dts" Debug Store */
#define X86_FEATURE_ACPI	( 0*32+22) /* ACPI via MSR */
#define X86_FEATURE_MMX		( 0*32+23) /* Multimedia Extensions */
#define X86_FEATURE_FXSR	( 0*32+24) /* FXSAVE/FXRSTOR, CR4.OSFXSR */
#define X86_FEATURE_XMM		( 0*32+25) /* "sse" */
#define X86_FEATURE_XMM2	( 0*32+26) /* "sse2" */
#define X86_FEATURE_SELFSNOOP	( 0*32+27) /* "ss" CPU self snoop */
#define X86_FEATURE_HT		( 0*32+28) /* Hyper-Threading */
#define X86_FEATURE_ACC		( 0*32+29) /* "tm" Automatic clock control */
#define X86_FEATURE_IA64	( 0*32+30) /* IA-64 processor */
#define X86_FEATURE_PBE		( 0*32+31) /* Pending Break Enable */
=======
/* Intel-defined CPU features, CPUID level 0x00000001 (EDX), word 0 */
#define X86_FEATURE_FPU			( 0*32+ 0) /* Onboard FPU */
#define X86_FEATURE_VME			( 0*32+ 1) /* Virtual Mode Extensions */
#define X86_FEATURE_DE			( 0*32+ 2) /* Debugging Extensions */
#define X86_FEATURE_PSE			( 0*32+ 3) /* Page Size Extensions */
#define X86_FEATURE_TSC			( 0*32+ 4) /* Time Stamp Counter */
#define X86_FEATURE_MSR			( 0*32+ 5) /* Model-Specific Registers */
#define X86_FEATURE_PAE			( 0*32+ 6) /* Physical Address Extensions */
#define X86_FEATURE_MCE			( 0*32+ 7) /* Machine Check Exception */
#define X86_FEATURE_CX8			( 0*32+ 8) /* CMPXCHG8 instruction */
#define X86_FEATURE_APIC		( 0*32+ 9) /* Onboard APIC */
#define X86_FEATURE_SEP			( 0*32+11) /* SYSENTER/SYSEXIT */
#define X86_FEATURE_MTRR		( 0*32+12) /* Memory Type Range Registers */
#define X86_FEATURE_PGE			( 0*32+13) /* Page Global Enable */
#define X86_FEATURE_MCA			( 0*32+14) /* Machine Check Architecture */
#define X86_FEATURE_CMOV		( 0*32+15) /* CMOV instructions (plus FCMOVcc, FCOMI with FPU) */
#define X86_FEATURE_PAT			( 0*32+16) /* Page Attribute Table */
#define X86_FEATURE_PSE36		( 0*32+17) /* 36-bit PSEs */
#define X86_FEATURE_PN			( 0*32+18) /* Processor serial number */
#define X86_FEATURE_CLFLUSH		( 0*32+19) /* CLFLUSH instruction */
#define X86_FEATURE_DS			( 0*32+21) /* "dts" Debug Store */
#define X86_FEATURE_ACPI		( 0*32+22) /* ACPI via MSR */
#define X86_FEATURE_MMX			( 0*32+23) /* Multimedia Extensions */
#define X86_FEATURE_FXSR		( 0*32+24) /* FXSAVE/FXRSTOR, CR4.OSFXSR */
#define X86_FEATURE_XMM			( 0*32+25) /* "sse" */
#define X86_FEATURE_XMM2		( 0*32+26) /* "sse2" */
#define X86_FEATURE_SELFSNOOP		( 0*32+27) /* "ss" CPU self snoop */
#define X86_FEATURE_HT			( 0*32+28) /* Hyper-Threading */
#define X86_FEATURE_ACC			( 0*32+29) /* "tm" Automatic clock control */
#define X86_FEATURE_IA64		( 0*32+30) /* IA-64 processor */
#define X86_FEATURE_PBE			( 0*32+31) /* Pending Break Enable */
>>>>>>> fec8f5ae

/* AMD-defined CPU features, CPUID level 0x80000001, word 1 */
/* Don't duplicate feature flags which are redundant with Intel! */
#define X86_FEATURE_SYSCALL		( 1*32+11) /* SYSCALL/SYSRET */
#define X86_FEATURE_MP			( 1*32+19) /* MP Capable */
#define X86_FEATURE_NX			( 1*32+20) /* Execute Disable */
#define X86_FEATURE_MMXEXT		( 1*32+22) /* AMD MMX extensions */
#define X86_FEATURE_FXSR_OPT		( 1*32+25) /* FXSAVE/FXRSTOR optimizations */
#define X86_FEATURE_GBPAGES		( 1*32+26) /* "pdpe1gb" GB pages */
#define X86_FEATURE_RDTSCP		( 1*32+27) /* RDTSCP */
#define X86_FEATURE_LM			( 1*32+29) /* Long Mode (x86-64, 64-bit support) */
#define X86_FEATURE_3DNOWEXT		( 1*32+30) /* AMD 3DNow extensions */
#define X86_FEATURE_3DNOW		( 1*32+31) /* 3DNow */

/* Transmeta-defined CPU features, CPUID level 0x80860001, word 2 */
#define X86_FEATURE_RECOVERY		( 2*32+ 0) /* CPU in recovery mode */
#define X86_FEATURE_LONGRUN		( 2*32+ 1) /* Longrun power control */
#define X86_FEATURE_LRTI		( 2*32+ 3) /* LongRun table interface */

/* Other features, Linux-defined mapping, word 3 */
/* This range is used for feature bits which conflict or are synthesized */
#define X86_FEATURE_CXMMX		( 3*32+ 0) /* Cyrix MMX extensions */
#define X86_FEATURE_K6_MTRR		( 3*32+ 1) /* AMD K6 nonstandard MTRRs */
#define X86_FEATURE_CYRIX_ARR		( 3*32+ 2) /* Cyrix ARRs (= MTRRs) */
#define X86_FEATURE_CENTAUR_MCR		( 3*32+ 3) /* Centaur MCRs (= MTRRs) */

/* CPU types for specific tunings: */
#define X86_FEATURE_K8			( 3*32+ 4) /* "" Opteron, Athlon64 */
#define X86_FEATURE_K7			( 3*32+ 5) /* "" Athlon */
#define X86_FEATURE_P3			( 3*32+ 6) /* "" P3 */
#define X86_FEATURE_P4			( 3*32+ 7) /* "" P4 */
#define X86_FEATURE_CONSTANT_TSC	( 3*32+ 8) /* TSC ticks at a constant rate */
#define X86_FEATURE_UP			( 3*32+ 9) /* SMP kernel running on UP */
#define X86_FEATURE_ART			( 3*32+10) /* Always running timer (ART) */
#define X86_FEATURE_ARCH_PERFMON	( 3*32+11) /* Intel Architectural PerfMon */
#define X86_FEATURE_PEBS		( 3*32+12) /* Precise-Event Based Sampling */
#define X86_FEATURE_BTS			( 3*32+13) /* Branch Trace Store */
#define X86_FEATURE_SYSCALL32		( 3*32+14) /* "" syscall in IA32 userspace */
#define X86_FEATURE_SYSENTER32		( 3*32+15) /* "" sysenter in IA32 userspace */
#define X86_FEATURE_REP_GOOD		( 3*32+16) /* REP microcode works well */
#define X86_FEATURE_MFENCE_RDTSC	( 3*32+17) /* "" MFENCE synchronizes RDTSC */
#define X86_FEATURE_LFENCE_RDTSC	( 3*32+18) /* "" LFENCE synchronizes RDTSC */
#define X86_FEATURE_ACC_POWER		( 3*32+19) /* AMD Accumulated Power Mechanism */
#define X86_FEATURE_NOPL		( 3*32+20) /* The NOPL (0F 1F) instructions */
#define X86_FEATURE_ALWAYS		( 3*32+21) /* "" Always-present feature */
#define X86_FEATURE_XTOPOLOGY		( 3*32+22) /* CPU topology enum extensions */
#define X86_FEATURE_TSC_RELIABLE	( 3*32+23) /* TSC is known to be reliable */
#define X86_FEATURE_NONSTOP_TSC		( 3*32+24) /* TSC does not stop in C states */
#define X86_FEATURE_CPUID		( 3*32+25) /* CPU has CPUID instruction itself */
#define X86_FEATURE_EXTD_APICID		( 3*32+26) /* Extended APICID (8 bits) */
#define X86_FEATURE_AMD_DCM		( 3*32+27) /* AMD multi-node processor */
#define X86_FEATURE_APERFMPERF		( 3*32+28) /* P-State hardware coordination feedback capability (APERF/MPERF MSRs) */
#define X86_FEATURE_NONSTOP_TSC_S3	( 3*32+30) /* TSC doesn't stop in S3 state */
#define X86_FEATURE_TSC_KNOWN_FREQ	( 3*32+31) /* TSC has known frequency */

/* Intel-defined CPU features, CPUID level 0x00000001 (ECX), word 4 */
#define X86_FEATURE_XMM3		( 4*32+ 0) /* "pni" SSE-3 */
#define X86_FEATURE_PCLMULQDQ		( 4*32+ 1) /* PCLMULQDQ instruction */
#define X86_FEATURE_DTES64		( 4*32+ 2) /* 64-bit Debug Store */
#define X86_FEATURE_MWAIT		( 4*32+ 3) /* "monitor" MONITOR/MWAIT support */
#define X86_FEATURE_DSCPL		( 4*32+ 4) /* "ds_cpl" CPL-qualified (filtered) Debug Store */
#define X86_FEATURE_VMX			( 4*32+ 5) /* Hardware virtualization */
#define X86_FEATURE_SMX			( 4*32+ 6) /* Safer Mode eXtensions */
#define X86_FEATURE_EST			( 4*32+ 7) /* Enhanced SpeedStep */
#define X86_FEATURE_TM2			( 4*32+ 8) /* Thermal Monitor 2 */
#define X86_FEATURE_SSSE3		( 4*32+ 9) /* Supplemental SSE-3 */
#define X86_FEATURE_CID			( 4*32+10) /* Context ID */
#define X86_FEATURE_SDBG		( 4*32+11) /* Silicon Debug */
#define X86_FEATURE_FMA			( 4*32+12) /* Fused multiply-add */
#define X86_FEATURE_CX16		( 4*32+13) /* CMPXCHG16B instruction */
#define X86_FEATURE_XTPR		( 4*32+14) /* Send Task Priority Messages */
#define X86_FEATURE_PDCM		( 4*32+15) /* Perf/Debug Capabilities MSR */
#define X86_FEATURE_PCID		( 4*32+17) /* Process Context Identifiers */
#define X86_FEATURE_DCA			( 4*32+18) /* Direct Cache Access */
#define X86_FEATURE_XMM4_1		( 4*32+19) /* "sse4_1" SSE-4.1 */
#define X86_FEATURE_XMM4_2		( 4*32+20) /* "sse4_2" SSE-4.2 */
#define X86_FEATURE_X2APIC		( 4*32+21) /* X2APIC */
#define X86_FEATURE_MOVBE		( 4*32+22) /* MOVBE instruction */
#define X86_FEATURE_POPCNT		( 4*32+23) /* POPCNT instruction */
#define X86_FEATURE_TSC_DEADLINE_TIMER	( 4*32+24) /* TSC deadline timer */
#define X86_FEATURE_AES			( 4*32+25) /* AES instructions */
#define X86_FEATURE_XSAVE		( 4*32+26) /* XSAVE/XRSTOR/XSETBV/XGETBV instructions */
#define X86_FEATURE_OSXSAVE		( 4*32+27) /* "" XSAVE instruction enabled in the OS */
#define X86_FEATURE_AVX			( 4*32+28) /* Advanced Vector Extensions */
#define X86_FEATURE_F16C		( 4*32+29) /* 16-bit FP conversions */
#define X86_FEATURE_RDRAND		( 4*32+30) /* RDRAND instruction */
#define X86_FEATURE_HYPERVISOR		( 4*32+31) /* Running on a hypervisor */

/* VIA/Cyrix/Centaur-defined CPU features, CPUID level 0xC0000001, word 5 */
#define X86_FEATURE_XSTORE		( 5*32+ 2) /* "rng" RNG present (xstore) */
#define X86_FEATURE_XSTORE_EN		( 5*32+ 3) /* "rng_en" RNG enabled */
#define X86_FEATURE_XCRYPT		( 5*32+ 6) /* "ace" on-CPU crypto (xcrypt) */
#define X86_FEATURE_XCRYPT_EN		( 5*32+ 7) /* "ace_en" on-CPU crypto enabled */
#define X86_FEATURE_ACE2		( 5*32+ 8) /* Advanced Cryptography Engine v2 */
#define X86_FEATURE_ACE2_EN		( 5*32+ 9) /* ACE v2 enabled */
#define X86_FEATURE_PHE			( 5*32+10) /* PadLock Hash Engine */
#define X86_FEATURE_PHE_EN		( 5*32+11) /* PHE enabled */
#define X86_FEATURE_PMM			( 5*32+12) /* PadLock Montgomery Multiplier */
#define X86_FEATURE_PMM_EN		( 5*32+13) /* PMM enabled */

/* More extended AMD flags: CPUID level 0x80000001, ECX, word 6 */
#define X86_FEATURE_LAHF_LM		( 6*32+ 0) /* LAHF/SAHF in long mode */
#define X86_FEATURE_CMP_LEGACY		( 6*32+ 1) /* If yes HyperThreading not valid */
#define X86_FEATURE_SVM			( 6*32+ 2) /* Secure Virtual Machine */
#define X86_FEATURE_EXTAPIC		( 6*32+ 3) /* Extended APIC space */
#define X86_FEATURE_CR8_LEGACY		( 6*32+ 4) /* CR8 in 32-bit mode */
#define X86_FEATURE_ABM			( 6*32+ 5) /* Advanced bit manipulation */
#define X86_FEATURE_SSE4A		( 6*32+ 6) /* SSE-4A */
#define X86_FEATURE_MISALIGNSSE		( 6*32+ 7) /* Misaligned SSE mode */
#define X86_FEATURE_3DNOWPREFETCH	( 6*32+ 8) /* 3DNow prefetch instructions */
#define X86_FEATURE_OSVW		( 6*32+ 9) /* OS Visible Workaround */
#define X86_FEATURE_IBS			( 6*32+10) /* Instruction Based Sampling */
#define X86_FEATURE_XOP			( 6*32+11) /* extended AVX instructions */
#define X86_FEATURE_SKINIT		( 6*32+12) /* SKINIT/STGI instructions */
#define X86_FEATURE_WDT			( 6*32+13) /* Watchdog timer */
#define X86_FEATURE_LWP			( 6*32+15) /* Light Weight Profiling */
#define X86_FEATURE_FMA4		( 6*32+16) /* 4 operands MAC instructions */
#define X86_FEATURE_TCE			( 6*32+17) /* Translation Cache Extension */
#define X86_FEATURE_NODEID_MSR		( 6*32+19) /* NodeId MSR */
#define X86_FEATURE_TBM			( 6*32+21) /* Trailing Bit Manipulations */
#define X86_FEATURE_TOPOEXT		( 6*32+22) /* Topology extensions CPUID leafs */
#define X86_FEATURE_PERFCTR_CORE	( 6*32+23) /* Core performance counter extensions */
#define X86_FEATURE_PERFCTR_NB		( 6*32+24) /* NB performance counter extensions */
#define X86_FEATURE_BPEXT		( 6*32+26) /* Data breakpoint extension */
#define X86_FEATURE_PTSC		( 6*32+27) /* Performance time-stamp counter */
#define X86_FEATURE_PERFCTR_LLC		( 6*32+28) /* Last Level Cache performance counter extensions */
#define X86_FEATURE_MWAITX		( 6*32+29) /* MWAIT extension (MONITORX/MWAITX instructions) */

/*
 * Auxiliary flags: Linux defined - For features scattered in various
 * CPUID levels like 0x6, 0xA etc, word 7.
 *
 * Reuse free bits when adding new feature flags!
 */
#define X86_FEATURE_RING3MWAIT		( 7*32+ 0) /* Ring 3 MONITOR/MWAIT instructions */
#define X86_FEATURE_CPUID_FAULT		( 7*32+ 1) /* Intel CPUID faulting */
#define X86_FEATURE_CPB			( 7*32+ 2) /* AMD Core Performance Boost */
#define X86_FEATURE_EPB			( 7*32+ 3) /* IA32_ENERGY_PERF_BIAS support */
#define X86_FEATURE_CAT_L3		( 7*32+ 4) /* Cache Allocation Technology L3 */
#define X86_FEATURE_CAT_L2		( 7*32+ 5) /* Cache Allocation Technology L2 */
#define X86_FEATURE_CDP_L3		( 7*32+ 6) /* Code and Data Prioritization L3 */

#define X86_FEATURE_HW_PSTATE		( 7*32+ 8) /* AMD HW-PState */
#define X86_FEATURE_PROC_FEEDBACK	( 7*32+ 9) /* AMD ProcFeedbackInterface */
#define X86_FEATURE_SME			( 7*32+10) /* AMD Secure Memory Encryption */

#define X86_FEATURE_INTEL_PPIN		( 7*32+14) /* Intel Processor Inventory Number */
#define X86_FEATURE_INTEL_PT		( 7*32+15) /* Intel Processor Trace */
#define X86_FEATURE_AVX512_4VNNIW	( 7*32+16) /* AVX-512 Neural Network Instructions */
#define X86_FEATURE_AVX512_4FMAPS	( 7*32+17) /* AVX-512 Multiply Accumulation Single precision */

#define X86_FEATURE_MBA			( 7*32+18) /* Memory Bandwidth Allocation */

/* Virtualization flags: Linux defined, word 8 */
#define X86_FEATURE_TPR_SHADOW		( 8*32+ 0) /* Intel TPR Shadow */
#define X86_FEATURE_VNMI		( 8*32+ 1) /* Intel Virtual NMI */
#define X86_FEATURE_FLEXPRIORITY	( 8*32+ 2) /* Intel FlexPriority */
#define X86_FEATURE_EPT			( 8*32+ 3) /* Intel Extended Page Table */
#define X86_FEATURE_VPID		( 8*32+ 4) /* Intel Virtual Processor ID */

#define X86_FEATURE_VMMCALL		( 8*32+15) /* Prefer VMMCALL to VMCALL */
#define X86_FEATURE_XENPV		( 8*32+16) /* "" Xen paravirtual guest */


/* Intel-defined CPU features, CPUID level 0x00000007:0 (EBX), word 9 */
#define X86_FEATURE_FSGSBASE		( 9*32+ 0) /* RDFSBASE, WRFSBASE, RDGSBASE, WRGSBASE instructions*/
#define X86_FEATURE_TSC_ADJUST		( 9*32+ 1) /* TSC adjustment MSR 0x3B */
#define X86_FEATURE_BMI1		( 9*32+ 3) /* 1st group bit manipulation extensions */
#define X86_FEATURE_HLE			( 9*32+ 4) /* Hardware Lock Elision */
#define X86_FEATURE_AVX2		( 9*32+ 5) /* AVX2 instructions */
#define X86_FEATURE_SMEP		( 9*32+ 7) /* Supervisor Mode Execution Protection */
#define X86_FEATURE_BMI2		( 9*32+ 8) /* 2nd group bit manipulation extensions */
#define X86_FEATURE_ERMS		( 9*32+ 9) /* Enhanced REP MOVSB/STOSB instructions */
#define X86_FEATURE_INVPCID		( 9*32+10) /* Invalidate Processor Context ID */
#define X86_FEATURE_RTM			( 9*32+11) /* Restricted Transactional Memory */
#define X86_FEATURE_CQM			( 9*32+12) /* Cache QoS Monitoring */
#define X86_FEATURE_MPX			( 9*32+14) /* Memory Protection Extension */
#define X86_FEATURE_RDT_A		( 9*32+15) /* Resource Director Technology Allocation */
#define X86_FEATURE_AVX512F		( 9*32+16) /* AVX-512 Foundation */
#define X86_FEATURE_AVX512DQ		( 9*32+17) /* AVX-512 DQ (Double/Quad granular) Instructions */
#define X86_FEATURE_RDSEED		( 9*32+18) /* RDSEED instruction */
#define X86_FEATURE_ADX			( 9*32+19) /* ADCX and ADOX instructions */
#define X86_FEATURE_SMAP		( 9*32+20) /* Supervisor Mode Access Prevention */
#define X86_FEATURE_AVX512IFMA		( 9*32+21) /* AVX-512 Integer Fused Multiply-Add instructions */
#define X86_FEATURE_CLFLUSHOPT		( 9*32+23) /* CLFLUSHOPT instruction */
#define X86_FEATURE_CLWB		( 9*32+24) /* CLWB instruction */
#define X86_FEATURE_AVX512PF		( 9*32+26) /* AVX-512 Prefetch */
#define X86_FEATURE_AVX512ER		( 9*32+27) /* AVX-512 Exponential and Reciprocal */
#define X86_FEATURE_AVX512CD		( 9*32+28) /* AVX-512 Conflict Detection */
#define X86_FEATURE_SHA_NI		( 9*32+29) /* SHA1/SHA256 Instruction Extensions */
#define X86_FEATURE_AVX512BW		( 9*32+30) /* AVX-512 BW (Byte/Word granular) Instructions */
#define X86_FEATURE_AVX512VL		( 9*32+31) /* AVX-512 VL (128/256 Vector Length) Extensions */

/* Extended state features, CPUID level 0x0000000d:1 (EAX), word 10 */
#define X86_FEATURE_XSAVEOPT		(10*32+ 0) /* XSAVEOPT instruction */
#define X86_FEATURE_XSAVEC		(10*32+ 1) /* XSAVEC instruction */
#define X86_FEATURE_XGETBV1		(10*32+ 2) /* XGETBV with ECX = 1 instruction */
#define X86_FEATURE_XSAVES		(10*32+ 3) /* XSAVES/XRSTORS instructions */

/* Intel-defined CPU QoS Sub-leaf, CPUID level 0x0000000F:0 (EDX), word 11 */
#define X86_FEATURE_CQM_LLC		(11*32+ 1) /* LLC QoS if 1 */

/* Intel-defined CPU QoS Sub-leaf, CPUID level 0x0000000F:1 (EDX), word 12 */
#define X86_FEATURE_CQM_OCCUP_LLC	(12*32+ 0) /* LLC occupancy monitoring */
#define X86_FEATURE_CQM_MBM_TOTAL	(12*32+ 1) /* LLC Total MBM monitoring */
#define X86_FEATURE_CQM_MBM_LOCAL	(12*32+ 2) /* LLC Local MBM monitoring */

/* AMD-defined CPU features, CPUID level 0x80000008 (EBX), word 13 */
#define X86_FEATURE_CLZERO		(13*32+ 0) /* CLZERO instruction */
#define X86_FEATURE_IRPERF		(13*32+ 1) /* Instructions Retired Count */

/* Thermal and Power Management Leaf, CPUID level 0x00000006 (EAX), word 14 */
#define X86_FEATURE_DTHERM		(14*32+ 0) /* Digital Thermal Sensor */
#define X86_FEATURE_IDA			(14*32+ 1) /* Intel Dynamic Acceleration */
#define X86_FEATURE_ARAT		(14*32+ 2) /* Always Running APIC Timer */
#define X86_FEATURE_PLN			(14*32+ 4) /* Intel Power Limit Notification */
#define X86_FEATURE_PTS			(14*32+ 6) /* Intel Package Thermal Status */
#define X86_FEATURE_HWP			(14*32+ 7) /* Intel Hardware P-states */
#define X86_FEATURE_HWP_NOTIFY		(14*32+ 8) /* HWP Notification */
#define X86_FEATURE_HWP_ACT_WINDOW	(14*32+ 9) /* HWP Activity Window */
#define X86_FEATURE_HWP_EPP		(14*32+10) /* HWP Energy Perf. Preference */
#define X86_FEATURE_HWP_PKG_REQ		(14*32+11) /* HWP Package Level Request */

/* AMD SVM Feature Identification, CPUID level 0x8000000a (EDX), word 15 */
#define X86_FEATURE_NPT			(15*32+ 0) /* Nested Page Table support */
#define X86_FEATURE_LBRV		(15*32+ 1) /* LBR Virtualization support */
#define X86_FEATURE_SVML		(15*32+ 2) /* "svm_lock" SVM locking MSR */
#define X86_FEATURE_NRIPS		(15*32+ 3) /* "nrip_save" SVM next_rip save */
#define X86_FEATURE_TSCRATEMSR		(15*32+ 4) /* "tsc_scale" TSC scaling support */
#define X86_FEATURE_VMCBCLEAN		(15*32+ 5) /* "vmcb_clean" VMCB clean bits support */
#define X86_FEATURE_FLUSHBYASID		(15*32+ 6) /* flush-by-ASID support */
#define X86_FEATURE_DECODEASSISTS	(15*32+ 7) /* Decode Assists support */
#define X86_FEATURE_PAUSEFILTER		(15*32+10) /* filtered pause intercept */
#define X86_FEATURE_PFTHRESHOLD		(15*32+12) /* pause filter threshold */
#define X86_FEATURE_AVIC		(15*32+13) /* Virtual Interrupt Controller */
#define X86_FEATURE_V_VMSAVE_VMLOAD	(15*32+15) /* Virtual VMSAVE VMLOAD */
#define X86_FEATURE_VGIF		(15*32+16) /* Virtual GIF */

<<<<<<< HEAD
/* Intel-defined CPU features, CPUID level 0x00000007:0 (ecx), word 16 */
#define X86_FEATURE_AVX512VBMI  (16*32+ 1) /* AVX512 Vector Bit Manipulation instructions*/
#define X86_FEATURE_PKU		(16*32+ 3) /* Protection Keys for Userspace */
#define X86_FEATURE_OSPKE	(16*32+ 4) /* OS Protection Keys Enable */
#define X86_FEATURE_AVX512_VBMI2 (16*32+ 6) /* Additional AVX512 Vector Bit Manipulation Instructions */
#define X86_FEATURE_GFNI	(16*32+ 8) /* Galois Field New Instructions */
#define X86_FEATURE_VAES	(16*32+ 9) /* Vector AES */
#define X86_FEATURE_VPCLMULQDQ	(16*32+ 10) /* Carry-Less Multiplication Double Quadword */
#define X86_FEATURE_AVX512_VNNI (16*32+ 11) /* Vector Neural Network Instructions */
#define X86_FEATURE_AVX512_BITALG (16*32+12) /* Support for VPOPCNT[B,W] and VPSHUF-BITQMB */
#define X86_FEATURE_AVX512_VPOPCNTDQ (16*32+14) /* POPCNT for vectors of DW/QW */
#define X86_FEATURE_LA57	(16*32+16) /* 5-level page tables */
#define X86_FEATURE_RDPID	(16*32+22) /* RDPID instruction */
=======
/* Intel-defined CPU features, CPUID level 0x00000007:0 (ECX), word 16 */
#define X86_FEATURE_AVX512VBMI		(16*32+ 1) /* AVX512 Vector Bit Manipulation instructions*/
#define X86_FEATURE_PKU			(16*32+ 3) /* Protection Keys for Userspace */
#define X86_FEATURE_OSPKE		(16*32+ 4) /* OS Protection Keys Enable */
#define X86_FEATURE_AVX512_VBMI2	(16*32+ 6) /* Additional AVX512 Vector Bit Manipulation Instructions */
#define X86_FEATURE_GFNI		(16*32+ 8) /* Galois Field New Instructions */
#define X86_FEATURE_VAES		(16*32+ 9) /* Vector AES */
#define X86_FEATURE_VPCLMULQDQ		(16*32+10) /* Carry-Less Multiplication Double Quadword */
#define X86_FEATURE_AVX512_VNNI		(16*32+11) /* Vector Neural Network Instructions */
#define X86_FEATURE_AVX512_BITALG	(16*32+12) /* Support for VPOPCNT[B,W] and VPSHUF-BITQMB instructions */
#define X86_FEATURE_AVX512_VPOPCNTDQ	(16*32+14) /* POPCNT for vectors of DW/QW */
#define X86_FEATURE_LA57		(16*32+16) /* 5-level page tables */
#define X86_FEATURE_RDPID		(16*32+22) /* RDPID instruction */
>>>>>>> fec8f5ae

/* AMD-defined CPU features, CPUID level 0x80000007 (EBX), word 17 */
#define X86_FEATURE_OVERFLOW_RECOV	(17*32+ 0) /* MCA overflow recovery support */
#define X86_FEATURE_SUCCOR		(17*32+ 1) /* Uncorrectable error containment and recovery */
#define X86_FEATURE_SMCA		(17*32+ 3) /* Scalable MCA */

/*
 * BUG word(s)
 */
#define X86_BUG(x)			(NCAPINTS*32 + (x))

#define X86_BUG_F00F			X86_BUG(0) /* Intel F00F */
#define X86_BUG_FDIV			X86_BUG(1) /* FPU FDIV */
#define X86_BUG_COMA			X86_BUG(2) /* Cyrix 6x86 coma */
#define X86_BUG_AMD_TLB_MMATCH		X86_BUG(3) /* "tlb_mmatch" AMD Erratum 383 */
#define X86_BUG_AMD_APIC_C1E		X86_BUG(4) /* "apic_c1e" AMD Erratum 400 */
#define X86_BUG_11AP			X86_BUG(5) /* Bad local APIC aka 11AP */
#define X86_BUG_FXSAVE_LEAK		X86_BUG(6) /* FXSAVE leaks FOP/FIP/FOP */
#define X86_BUG_CLFLUSH_MONITOR		X86_BUG(7) /* AAI65, CLFLUSH required before MONITOR */
#define X86_BUG_SYSRET_SS_ATTRS		X86_BUG(8) /* SYSRET doesn't fix up SS attrs */
#ifdef CONFIG_X86_32
/*
 * 64-bit kernels don't use X86_BUG_ESPFIX.  Make the define conditional
 * to avoid confusion.
 */
#define X86_BUG_ESPFIX			X86_BUG(9) /* "" IRET to 16-bit SS corrupts ESP/RSP high bits */
#endif
#define X86_BUG_NULL_SEG		X86_BUG(10) /* Nulling a selector preserves the base */
#define X86_BUG_SWAPGS_FENCE		X86_BUG(11) /* SWAPGS without input dep on GS */
#define X86_BUG_MONITOR			X86_BUG(12) /* IPI required to wake up remote CPU */
#define X86_BUG_AMD_E400		X86_BUG(13) /* CPU is among the affected by Erratum 400 */

#endif /* _ASM_X86_CPUFEATURES_H */<|MERGE_RESOLUTION|>--- conflicted
+++ resolved
@@ -25,45 +25,6 @@
  * please update the table in kernel/cpu/cpuid-deps.c as well.
  */
 
-<<<<<<< HEAD
-/*
- * When adding new features here that depend on other features,
- * please update the table in kernel/cpu/cpuid-deps.c
- */
-
-/* Intel-defined CPU features, CPUID level 0x00000001 (edx), word 0 */
-#define X86_FEATURE_FPU		( 0*32+ 0) /* Onboard FPU */
-#define X86_FEATURE_VME		( 0*32+ 1) /* Virtual Mode Extensions */
-#define X86_FEATURE_DE		( 0*32+ 2) /* Debugging Extensions */
-#define X86_FEATURE_PSE		( 0*32+ 3) /* Page Size Extensions */
-#define X86_FEATURE_TSC		( 0*32+ 4) /* Time Stamp Counter */
-#define X86_FEATURE_MSR		( 0*32+ 5) /* Model-Specific Registers */
-#define X86_FEATURE_PAE		( 0*32+ 6) /* Physical Address Extensions */
-#define X86_FEATURE_MCE		( 0*32+ 7) /* Machine Check Exception */
-#define X86_FEATURE_CX8		( 0*32+ 8) /* CMPXCHG8 instruction */
-#define X86_FEATURE_APIC	( 0*32+ 9) /* Onboard APIC */
-#define X86_FEATURE_SEP		( 0*32+11) /* SYSENTER/SYSEXIT */
-#define X86_FEATURE_MTRR	( 0*32+12) /* Memory Type Range Registers */
-#define X86_FEATURE_PGE		( 0*32+13) /* Page Global Enable */
-#define X86_FEATURE_MCA		( 0*32+14) /* Machine Check Architecture */
-#define X86_FEATURE_CMOV	( 0*32+15) /* CMOV instructions */
-					  /* (plus FCMOVcc, FCOMI with FPU) */
-#define X86_FEATURE_PAT		( 0*32+16) /* Page Attribute Table */
-#define X86_FEATURE_PSE36	( 0*32+17) /* 36-bit PSEs */
-#define X86_FEATURE_PN		( 0*32+18) /* Processor serial number */
-#define X86_FEATURE_CLFLUSH	( 0*32+19) /* CLFLUSH instruction */
-#define X86_FEATURE_DS		( 0*32+21) /* "dts" Debug Store */
-#define X86_FEATURE_ACPI	( 0*32+22) /* ACPI via MSR */
-#define X86_FEATURE_MMX		( 0*32+23) /* Multimedia Extensions */
-#define X86_FEATURE_FXSR	( 0*32+24) /* FXSAVE/FXRSTOR, CR4.OSFXSR */
-#define X86_FEATURE_XMM		( 0*32+25) /* "sse" */
-#define X86_FEATURE_XMM2	( 0*32+26) /* "sse2" */
-#define X86_FEATURE_SELFSNOOP	( 0*32+27) /* "ss" CPU self snoop */
-#define X86_FEATURE_HT		( 0*32+28) /* Hyper-Threading */
-#define X86_FEATURE_ACC		( 0*32+29) /* "tm" Automatic clock control */
-#define X86_FEATURE_IA64	( 0*32+30) /* IA-64 processor */
-#define X86_FEATURE_PBE		( 0*32+31) /* Pending Break Enable */
-=======
 /* Intel-defined CPU features, CPUID level 0x00000001 (EDX), word 0 */
 #define X86_FEATURE_FPU			( 0*32+ 0) /* Onboard FPU */
 #define X86_FEATURE_VME			( 0*32+ 1) /* Virtual Mode Extensions */
@@ -95,7 +56,6 @@
 #define X86_FEATURE_ACC			( 0*32+29) /* "tm" Automatic clock control */
 #define X86_FEATURE_IA64		( 0*32+30) /* IA-64 processor */
 #define X86_FEATURE_PBE			( 0*32+31) /* Pending Break Enable */
->>>>>>> fec8f5ae
 
 /* AMD-defined CPU features, CPUID level 0x80000001, word 1 */
 /* Don't duplicate feature flags which are redundant with Intel! */
@@ -334,21 +294,6 @@
 #define X86_FEATURE_V_VMSAVE_VMLOAD	(15*32+15) /* Virtual VMSAVE VMLOAD */
 #define X86_FEATURE_VGIF		(15*32+16) /* Virtual GIF */
 
-<<<<<<< HEAD
-/* Intel-defined CPU features, CPUID level 0x00000007:0 (ecx), word 16 */
-#define X86_FEATURE_AVX512VBMI  (16*32+ 1) /* AVX512 Vector Bit Manipulation instructions*/
-#define X86_FEATURE_PKU		(16*32+ 3) /* Protection Keys for Userspace */
-#define X86_FEATURE_OSPKE	(16*32+ 4) /* OS Protection Keys Enable */
-#define X86_FEATURE_AVX512_VBMI2 (16*32+ 6) /* Additional AVX512 Vector Bit Manipulation Instructions */
-#define X86_FEATURE_GFNI	(16*32+ 8) /* Galois Field New Instructions */
-#define X86_FEATURE_VAES	(16*32+ 9) /* Vector AES */
-#define X86_FEATURE_VPCLMULQDQ	(16*32+ 10) /* Carry-Less Multiplication Double Quadword */
-#define X86_FEATURE_AVX512_VNNI (16*32+ 11) /* Vector Neural Network Instructions */
-#define X86_FEATURE_AVX512_BITALG (16*32+12) /* Support for VPOPCNT[B,W] and VPSHUF-BITQMB */
-#define X86_FEATURE_AVX512_VPOPCNTDQ (16*32+14) /* POPCNT for vectors of DW/QW */
-#define X86_FEATURE_LA57	(16*32+16) /* 5-level page tables */
-#define X86_FEATURE_RDPID	(16*32+22) /* RDPID instruction */
-=======
 /* Intel-defined CPU features, CPUID level 0x00000007:0 (ECX), word 16 */
 #define X86_FEATURE_AVX512VBMI		(16*32+ 1) /* AVX512 Vector Bit Manipulation instructions*/
 #define X86_FEATURE_PKU			(16*32+ 3) /* Protection Keys for Userspace */
@@ -362,7 +307,6 @@
 #define X86_FEATURE_AVX512_VPOPCNTDQ	(16*32+14) /* POPCNT for vectors of DW/QW */
 #define X86_FEATURE_LA57		(16*32+16) /* 5-level page tables */
 #define X86_FEATURE_RDPID		(16*32+22) /* RDPID instruction */
->>>>>>> fec8f5ae
 
 /* AMD-defined CPU features, CPUID level 0x80000007 (EBX), word 17 */
 #define X86_FEATURE_OVERFLOW_RECOV	(17*32+ 0) /* MCA overflow recovery support */
