--- conflicted
+++ resolved
@@ -60,11 +60,7 @@
 		.bus_num		= 4,
 		.chip_select		= 0,
 		.max_speed_hz   	= 48000000,
-<<<<<<< HEAD
-		.mode                   = SPI_MODE_2,
-=======
 		.mode                   = SPI_MODE_3,
->>>>>>> 2fbe74b9
 		.controller_data	= &wl1251_mcspi_config,
 		.platform_data		= &wl1251_pdata,
 	},
